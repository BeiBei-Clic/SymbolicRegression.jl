name = "SymbolicRegression"
uuid = "8254be44-1295-4e6a-a16d-46603ac705cb"
authors = ["MilesCranmer <miles.cranmer@gmail.com>"]
version = "0.6.16"

[deps]
Distributed = "8ba89e20-285c-5b6f-9357-94700520ee1b"
FromFile = "ff7dd447-1dcb-4ce3-b8ac-22a812192de7"
JSON3 = "0f8b85d8-7281-11e9-16c2-39a750bddbf1"
LineSearches = "d3d80556-e9d4-5f37-9878-2ab0fcc64255"
LinearAlgebra = "37e2e46d-f89d-539d-b4ee-838fcccc9c8e"
LossFunctions = "30fc2ffe-d236-52d8-8643-a9d8f7c094a7"
Optim = "429524aa-4258-5aef-a3af-852621145aeb"
Pkg = "44cfe95a-1eb2-52ea-b672-e2afdf69b78f"
Printf = "de0858da-6303-5e67-8744-51eddeeeb8d7"
Random = "9a3f8284-a2c9-5f02-9a11-845980a1fd5c"
Reexport = "189a3867-3050-52da-a836-e630ba90ab69"
SpecialFunctions = "276daf66-3868-5448-9aa4-cd146d93841b"
SymbolicUtils = "d1185830-fcd6-423d-90d6-eec64667417b"
Zygote = "e88e6eb3-aa80-5325-afca-941959d7151f"

[compat]
FromFile = "0.1.0"
JSON3 = "1"
LineSearches = "7"
LossFunctions = "0.6, 0.7"
Optim = "0.19, 1.1"
Pkg = "1"
Reexport = "1"
SpecialFunctions = "0.10.1, 1"
<<<<<<< HEAD
SymbolicUtils = "0.13"
Zygote = "0.6"
=======
SymbolicUtils = "0.13 - 0.18"
>>>>>>> d1072094
julia = "1.5"

[extras]
ForwardDiff = "f6369f11-7733-5829-9624-2563aa707210"
SafeTestsets = "1bc83da4-3b8d-516f-aca4-4fe02f6d838f"
Test = "8dfed614-e22c-5e08-85e1-65c5234f0b40"

[targets]
test = ["Test", "SafeTestsets", "ForwardDiff"]<|MERGE_RESOLUTION|>--- conflicted
+++ resolved
@@ -28,12 +28,8 @@
 Pkg = "1"
 Reexport = "1"
 SpecialFunctions = "0.10.1, 1"
-<<<<<<< HEAD
-SymbolicUtils = "0.13"
+SymbolicUtils = "0.13 - 0.18"
 Zygote = "0.6"
-=======
-SymbolicUtils = "0.13 - 0.18"
->>>>>>> d1072094
 julia = "1.5"
 
 [extras]
