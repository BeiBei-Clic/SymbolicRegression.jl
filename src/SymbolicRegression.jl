module SymbolicRegression

# Types
export Population,
    PopMember,
    HallOfFame,
    Options,
    Dataset,
    MutationWeights,
    Node,
    GraphNode,
    NodeSampler,
    AbstractExpressionNode,
    SRRegressor,
    MultitargetSRRegressor,
    LOSS_TYPE,
    DATA_TYPE,

    #Functions:
    equation_search,
    s_r_cycle,
    calculate_pareto_frontier,
    count_nodes,
    compute_complexity,
    print_tree,
    string_tree,
    eval_tree_array,
    eval_diff_tree_array,
    eval_grad_tree_array,
    differentiable_eval_tree_array,
    set_node!,
    copy_node,
    node_to_symbolic,
    symbolic_to_node,
    simplify_tree!,
    tree_mapreduce,
    combine_operators,
    gen_random_tree,
    gen_random_tree_fixed_size,
    @extend_operators,

    #Operators
    plus,
    sub,
    mult,
    square,
    cube,
    pow,
    safe_pow,
    safe_log,
    safe_log2,
    safe_log10,
    safe_log1p,
    safe_acosh,
    safe_sqrt,
    neg,
    greater,
    cond,
    relu,
    logical_or,
    logical_and,

    # special operators
    gamma,
    erf,
    erfc,
    atanh_clip

using Distributed
using Printf: @printf, @sprintf
using PackageExtensionCompat: @require_extensions
using Logging: AbstractLogger
using Pkg: Pkg
using TOML: parsefile
using Random: seed!, shuffle!
using Reexport
using DynamicExpressions:
    Node,
    GraphNode,
    NodeSampler,
    AbstractExpressionNode,
    copy_node,
    set_node!,
    string_tree,
    print_tree,
    count_nodes,
    get_constants,
    set_constants,
    index_constants,
    NodeIndex,
    eval_tree_array,
    differentiable_eval_tree_array,
    eval_diff_tree_array,
    eval_grad_tree_array,
    node_to_symbolic,
    symbolic_to_node,
    combine_operators,
    simplify_tree!,
    tree_mapreduce,
    set_default_variable_names!
using DynamicExpressions.EquationModule: with_type_parameters
@reexport using LossFunctions:
    MarginLoss,
    DistanceLoss,
    SupervisedLoss,
    ZeroOneLoss,
    LogitMarginLoss,
    PerceptronLoss,
    HingeLoss,
    L1HingeLoss,
    L2HingeLoss,
    SmoothedL1HingeLoss,
    ModifiedHuberLoss,
    L2MarginLoss,
    ExpLoss,
    SigmoidLoss,
    DWDMarginLoss,
    LPDistLoss,
    L1DistLoss,
    L2DistLoss,
    PeriodicLoss,
    HuberLoss,
    EpsilonInsLoss,
    L1EpsilonInsLoss,
    L2EpsilonInsLoss,
    LogitDistLoss,
    QuantileLoss,
    LogCoshLoss

# https://discourse.julialang.org/t/how-to-find-out-the-version-of-a-package-from-its-module/37755/15
const PACKAGE_VERSION = try
    root = pkgdir(@__MODULE__)
    if root == String
        let project = parsefile(joinpath(root, "Project.toml"))
            VersionNumber(project["version"])
        end
    else
        VersionNumber(0, 0, 0)
    end
catch
    VersionNumber(0, 0, 0)
end

function deprecate_varmap(variable_names, varMap, func_name)
    if varMap !== nothing
        Base.depwarn("`varMap` is deprecated; use `variable_names` instead", func_name)
        @assert variable_names === nothing "Cannot pass both `varMap` and `variable_names`"
        variable_names = varMap
    end
    return variable_names
end

include("Utils.jl")
include("InterfaceDynamicQuantities.jl")
include("Core.jl")
include("InterfaceDynamicExpressions.jl")
include("Recorder.jl")
include("Complexity.jl")
include("DimensionalAnalysis.jl")
include("CheckConstraints.jl")
include("AdaptiveParsimony.jl")
include("MutationFunctions.jl")
include("LossFunctions.jl")
include("PopMember.jl")
include("ConstantOptimization.jl")
include("Population.jl")
include("HallOfFame.jl")
include("Mutate.jl")
include("RegularizedEvolution.jl")
include("SingleIteration.jl")
include("ProgressBars.jl")
include("Migration.jl")
include("SearchUtils.jl")

using .CoreModule:
    MAX_DEGREE,
    BATCH_DIM,
    FEATURE_DIM,
    DATA_TYPE,
    LOSS_TYPE,
    RecordType,
    Dataset,
    Options,
    MutationWeights,
    plus,
    sub,
    mult,
    square,
    cube,
    pow,
    safe_pow,
    safe_log,
    safe_log2,
    safe_log10,
    safe_log1p,
    safe_sqrt,
    safe_acosh,
    neg,
    greater,
    cond,
    relu,
    logical_or,
    logical_and,
    gamma,
    erf,
    erfc,
    atanh_clip
using .UtilsModule: is_anonymous_function, recursive_merge, json3_write
using .ComplexityModule: compute_complexity
using .CheckConstraintsModule: check_constraints
using .AdaptiveParsimonyModule:
    RunningSearchStatistics, update_frequencies!, move_window!, normalize_frequencies!
using .MutationFunctionsModule:
    gen_random_tree,
    gen_random_tree_fixed_size,
    random_node,
    random_node_and_parent,
    crossover_trees
using .InterfaceDynamicExpressionsModule: @extend_operators
using .LossFunctionsModule: eval_loss, score_func, update_baseline_loss!
using .PopMemberModule: PopMember, reset_birth!
using .PopulationModule: Population, best_sub_pop, record_population, best_of_sample
using .HallOfFameModule:
    HallOfFame, calculate_pareto_frontier, string_dominating_pareto_curve
using .SingleIterationModule: s_r_cycle, optimize_and_simplify_population
using .ProgressBarsModule: WrappedProgressBar
using .RecorderModule: @recorder, find_iteration_from_record
using .MigrationModule: migrate!
using .SearchUtilsModule:
    SearchState,
    RuntimeOptions,
    WorkerAssignments,
    DefaultWorkerOutputType,
    assign_next_worker!,
    get_worker_output_type,
    extract_from_worker,
    @sr_spawner,
    StdinReader,
    watch_stream,
    close_reader!,
    check_for_user_quit,
    check_for_loss_threshold,
    check_for_timeout,
    check_max_evals,
    ResourceMonitor,
    start_work_monitor!,
    stop_work_monitor!,
    estimate_work_fraction,
    update_progress_bar!,
    print_search_state,
    init_dummy_pops,
    load_saved_hall_of_fame,
    load_saved_population,
    construct_datasets,
    get_cur_maxsize,
    update_hall_of_fame!,
    default_logging_callback,
    default_sr_plot

include("deprecates.jl")
include("Configure.jl")

"""
    equation_search(X, y[; kws...])

Perform a distributed equation search for functions `f_i` which
describe the mapping `f_i(X[:, j]) ≈ y[i, j]`. Options are
configured using SymbolicRegression.Options(...),
which should be passed as a keyword argument to options.
One can turn off parallelism with `numprocs=0`,
which is useful for debugging and profiling.

# Arguments
- `X::AbstractMatrix{T}`:  The input dataset to predict `y` from.
    The first dimension is features, the second dimension is rows.
- `y::Union{AbstractMatrix{T}, AbstractVector{T}}`: The values to predict. The first dimension
    is the output feature to predict with each equation, and the
    second dimension is rows.
- `niterations::Int=10`: The number of iterations to perform the search.
    More iterations will improve the results.
- `weights::Union{AbstractMatrix{T}, AbstractVector{T}, Nothing}=nothing`: Optionally
    weight the loss for each `y` by this value (same shape as `y`).
- `options::Options=Options()`: The options for the search, such as
    which operators to use, evolution hyperparameters, etc.
- `variable_names::Union{Vector{String}, Nothing}=nothing`: The names
    of each feature in `X`, which will be used during printing of equations.
- `display_variable_names::Union{Vector{String}, Nothing}=variable_names`: Names
    to use when printing expressions during the search, but not when saving
    to an equation file.
- `y_variable_names::Union{String,AbstractVector{String},Nothing}=nothing`: The
    names of each output feature in `y`, which will be used during printing
    of equations.
- `parallelism=:multithreading`: What parallelism mode to use.
    The options are `:multithreading`, `:multiprocessing`, and `:serial`.
    By default, multithreading will be used. Multithreading uses less memory,
    but multiprocessing can handle multi-node compute. If using `:multithreading`
    mode, the number of threads available to julia are used. If using
    `:multiprocessing`, `numprocs` processes will be created dynamically if
    `procs` is unset. If you have already allocated processes, pass them
    to the `procs` argument and they will be used.
    You may also pass a string instead of a symbol, like `"multithreading"`.
- `numprocs::Union{Int, Nothing}=nothing`:  The number of processes to use,
    if you want `equation_search` to set this up automatically. By default
    this will be `4`, but can be any number (you should pick a number <=
    the number of cores available).
- `procs::Union{Vector{Int}, Nothing}=nothing`: If you have set up
    a distributed run manually with `procs = addprocs()` and `@everywhere`,
    pass the `procs` to this keyword argument.
- `addprocs_function::Union{Function, Nothing}=nothing`: If using multiprocessing
    (`parallelism=:multithreading`), and are not passing `procs` manually,
    then they will be allocated dynamically using `addprocs`. However,
    you may also pass a custom function to use instead of `addprocs`.
    This function should take a single positional argument,
    which is the number of processes to use, as well as the `lazy` keyword argument.
    For example, if set up on a slurm cluster, you could pass
    `addprocs_function = addprocs_slurm`, which will set up slurm processes.
- `heap_size_hint_in_bytes::Union{Int,Nothing}=nothing`: On Julia 1.9+, you may set the `--heap-size-hint`
    flag on Julia processes, recommending garbage collection once a process
    is close to the recommended size. This is important for long-running distributed
    jobs where each process has an independent memory, and can help avoid
    out-of-memory errors. By default, this is set to `Sys.free_memory() / numprocs`.
- `runtests::Bool=true`: Whether to run (quick) tests before starting the
    search, to see if there will be any problems during the equation search
    related to the host environment.
- `saved_state=nothing`: If you have already
    run `equation_search` and want to resume it, pass the state here.
    To get this to work, you need to have set return_state=true,
    which will cause `equation_search` to return the state. The second
    element of the state is the regular return value with the hall of fame.
    Note that you cannot change the operators or dataset, but most other options
    should be changeable.
- `return_state::Union{Bool, Nothing}=nothing`: Whether to return the
    state of the search for warm starts. By default this is false.
- `loss_type::Type=Nothing`: If you would like to use a different type
    for the loss than for the data you passed, specify the type here.
    Note that if you pass complex data `::Complex{L}`, then the loss
    type will automatically be set to `L`.
- `verbosity`: Whether to print debugging statements or not.
- `progress`: Whether to use a progress bar output. Only available for
    single target output.
- `X_units::Union{AbstractVector,Nothing}=nothing`: The units of the dataset,
    to be used for dimensional constraints. For example, if `X_units=["kg", "m"]`,
    then the first feature will have units of kilograms, and the second will
    have units of meters.
- `y_units=nothing`: The units of the output, to be used for dimensional constraints.
    If `y` is a matrix, then this can be a vector of units, in which case
    each element corresponds to each output feature.

# Returns
- `hallOfFame::HallOfFame`: The best equations seen during the search.
    hallOfFame.members gives an array of `PopMember` objects, which
    have their tree (equation) stored in `.tree`. Their score (loss)
    is given in `.score`. The array of `PopMember` objects
    is enumerated by size from `1` to `options.maxsize`.
"""
function equation_search(
    X::AbstractMatrix{T},
    y::AbstractMatrix{T};
    niterations::Int=10,
    weights::Union{AbstractMatrix{T},AbstractVector{T},Nothing}=nothing,
    options::Options=Options(),
    variable_names::Union{AbstractVector{String},Nothing}=nothing,
    display_variable_names::Union{AbstractVector{String},Nothing}=variable_names,
    y_variable_names::Union{String,AbstractVector{String},Nothing}=nothing,
    parallelism=:multithreading,
    numprocs::Union{Int,Nothing}=nothing,
    procs::Union{Vector{Int},Nothing}=nothing,
    addprocs_function::Union{Function,Nothing}=nothing,
    heap_size_hint_in_bytes::Union{Integer,Nothing}=nothing,
    runtests::Bool=true,
    saved_state=nothing,
    return_state::Union{Bool,Nothing,Val}=nothing,
    loss_type::Type{L}=Nothing,
    verbosity::Union{Integer,Nothing}=nothing,
    logger::Union{AbstractLogger,Nothing}=nothing,
    logging_callback::Union{Function,Nothing}=nothing,
    log_every_n::Int=1,
    progress::Union{Bool,Nothing}=nothing,
    X_units::Union{AbstractVector,Nothing}=nothing,
    y_units=nothing,
    v_dim_out::Val{DIM_OUT}=Val(nothing),
    # Deprecated:
    multithreaded=nothing,
    varMap=nothing,
) where {T<:DATA_TYPE,L,DIM_OUT}
    if multithreaded !== nothing
        error(
            "`multithreaded` is deprecated. Use the `parallelism` argument instead. " *
            "Choose one of :multithreaded, :multiprocessing, or :serial.",
        )
    end
    variable_names = deprecate_varmap(variable_names, varMap, :equation_search)

    if weights !== nothing
        @assert length(weights) == length(y)
        weights = reshape(weights, size(y))
    end

    datasets = construct_datasets(
        X,
        y,
        weights,
        variable_names,
        display_variable_names,
        y_variable_names,
        X_units,
        y_units,
        L,
    )

    return equation_search(
        datasets;
        niterations=niterations,
        options=options,
        parallelism=parallelism,
        numprocs=numprocs,
        procs=procs,
        addprocs_function=addprocs_function,
        heap_size_hint_in_bytes=heap_size_hint_in_bytes,
        runtests=runtests,
        saved_state=saved_state,
        return_state=return_state,
        verbosity=verbosity,
        logger=logger,
        logging_callback=logging_callback,
        log_every_n=log_every_n,
        progress=progress,
        v_dim_out=Val(DIM_OUT),
    )
end

function equation_search(
    X::AbstractMatrix{T1}, y::AbstractMatrix{T2}; kw...
) where {T1<:DATA_TYPE,T2<:DATA_TYPE}
    U = promote_type(T1, T2)
    return equation_search(
        convert(AbstractMatrix{U}, X), convert(AbstractMatrix{U}, y); kw...
    )
end

function equation_search(
    X::AbstractMatrix{T1}, y::AbstractVector{T2}; kw...
) where {T1<:DATA_TYPE,T2<:DATA_TYPE}
    return equation_search(X, reshape(y, (1, size(y, 1))); kw..., v_dim_out=Val(1))
end

function equation_search(dataset::Dataset; kws...)
    return equation_search([dataset]; kws..., v_dim_out=Val(1))
end

function equation_search(
    datasets::Vector{D};
    niterations::Int=10,
    options::Options=Options(),
    parallelism=:multithreading,
    numprocs::Union{Int,Nothing}=nothing,
    procs::Union{Vector{Int},Nothing}=nothing,
    addprocs_function::Union{Function,Nothing}=nothing,
    heap_size_hint_in_bytes::Union{Integer,Nothing}=nothing,
    runtests::Bool=true,
    saved_state=nothing,
    return_state::Union{Bool,Nothing,Val}=nothing,
    verbosity::Union{Int,Nothing}=nothing,
    logger::Union{AbstractLogger,Nothing}=nothing,
    logging_callback::Union{Function,Nothing}=nothing,
    log_every_n::Int=1,
    progress::Union{Bool,Nothing}=nothing,
    v_dim_out::Val{DIM_OUT}=Val(nothing),
) where {DIM_OUT,T<:DATA_TYPE,L<:LOSS_TYPE,D<:Dataset{T,L}}
    concurrency = if parallelism in (:multithreading, "multithreading")
        :multithreading
    elseif parallelism in (:multiprocessing, "multiprocessing")
        :multiprocessing
    elseif parallelism in (:serial, "serial")
        :serial
    else
        error(
            "Invalid parallelism mode: $parallelism. " *
            "You must choose one of :multithreading, :multiprocessing, or :serial.",
        )
        :serial
    end
    not_distributed = concurrency in (:multithreading, :serial)
    not_distributed &&
        procs !== nothing &&
        error(
            "`procs` should not be set when using `parallelism=$(parallelism)`. Please use `:multiprocessing`.",
        )
    not_distributed &&
        numprocs !== nothing &&
        error(
            "`numprocs` should not be set when using `parallelism=$(parallelism)`. Please use `:multiprocessing`.",
        )
    logging_callback !== nothing &&
        logger !== nothing &&
        error(
            "You cannot set both `logging_callback` and `logger`. Instead, simply use your logger within the `logging_callback`.",
        )

    _return_state = if return_state isa Val
        first(typeof(return_state).parameters)
    else
        if options.return_state === Val(nothing)
            return_state === nothing ? false : return_state
        else
            @assert(
                return_state === nothing,
                "You cannot set `return_state` in both the `Options` and in the passed arguments."
            )
            first(typeof(options.return_state).parameters)
        end
    end

    dim_out = if DIM_OUT === nothing
        length(datasets) > 1 ? 2 : 1
    else
        DIM_OUT
    end
    _numprocs::Int = if numprocs === nothing
        if procs === nothing
            4
        else
            length(procs)
        end
    else
        if procs === nothing
            numprocs
        else
            @assert length(procs) == numprocs
            numprocs
        end
    end

    _verbosity = if verbosity === nothing && options.verbosity === nothing
        1
    elseif verbosity === nothing && options.verbosity !== nothing
        options.verbosity
    elseif verbosity !== nothing && options.verbosity === nothing
        verbosity
    else
        error(
            "You cannot set `verbosity` in both the search parameters `Options` and the call to `equation_search`.",
        )
        1
    end
    _progress::Bool = if progress === nothing && options.progress === nothing
        (_verbosity > 0) && length(datasets) == 1
    elseif progress === nothing && options.progress !== nothing
        options.progress
    elseif progress !== nothing && options.progress === nothing
        progress
    else
        error(
            "You cannot set `progress` in both the search parameters `Options` and the call to `equation_search`.",
        )
        false
    end

    _addprocs_function = addprocs_function === nothing ? addprocs : addprocs_function

    exeflags = if VERSION >= v"1.9" && concurrency == :multiprocessing
        heap_size_hint_in_megabytes = floor(
            Int, (
                if heap_size_hint_in_bytes === nothing
                    (Sys.free_memory() / _numprocs)
                else
                    heap_size_hint_in_bytes
                end
            ) / 1024^2
        )
        _verbosity > 0 &&
            heap_size_hint_in_bytes === nothing &&
            @info "Automatically setting `--heap-size-hint=$(heap_size_hint_in_megabytes)M` on each Julia process. You can configure this with the `heap_size_hint_in_bytes` parameter."

        `--heap-size=$(heap_size_hint_in_megabytes)M`
    else
        ``
    end
    _logging_callback = if logging_callback === nothing && logger !== nothing
        (; kws...) -> default_logging_callback(logger; kws...)
    else
        logging_callback
    end

    # Underscores here mean that we have mutated the variable
    return _equation_search(
        datasets,
        RuntimeOptions{concurrency,dim_out,_return_state}(;
            niterations=niterations,
            total_cycles=options.populations * niterations,
            numprocs=_numprocs,
            init_procs=procs,
            addprocs_function=_addprocs_function,
            exeflags=exeflags,
            runtests=runtests,
            verbosity=_verbosity,
            progress=_progress,
        ),
        options,
        saved_state,
<<<<<<< HEAD
        _verbosity,
        _logging_callback,
        log_every_n,
        _progress,
        Val(_return_state),
    )
end

function _equation_search(
    ::Val{PARALLELISM},
    ::Val{DIM_OUT},
    datasets::Vector{D},
    niterations::Int,
    options::Options,
    numprocs::Int,
    procs::Union{Vector{Int},Nothing},
    addprocs_function::Function,
    exeflags::Cmd,
    runtests::Bool,
    saved_state,
    verbosity,
    logging_callback,
    log_every_n,
    progress,
    ::Val{RETURN_STATE},
) where {T<:DATA_TYPE,L<:LOSS_TYPE,D<:Dataset{T,L},PARALLELISM,RETURN_STATE,DIM_OUT}
    stdin_reader = watch_stream(stdin)
=======
    )
end

@noinline function _equation_search(
    datasets::Vector{D}, ropt::RuntimeOptions, options::Options, saved_state
) where {D<:Dataset}
    _validate_options(datasets, ropt, options)
    state = _create_workers(datasets, ropt, options)
    _initialize_search!(state, datasets, ropt, options, saved_state)
    _warmup_search!(state, datasets, ropt, options)
    _main_search_loop!(state, datasets, ropt, options)
    _tear_down!(state, ropt, options)
    return _format_output(state, ropt)
end
>>>>>>> 9f89932f

function _validate_options(
    datasets::Vector{D}, ropt::RuntimeOptions, options::Options
) where {T,L,D<:Dataset{T,L}}
    example_dataset = first(datasets)
    nout = length(datasets)
    @assert nout >= 1
    @assert (nout == 1 || ropt.dim_out == 2)
    @assert options.populations >= 1
    if ropt.progress
        @assert(nout == 1, "You cannot display a progress bar for multi-output searches.")
        @assert(ropt.verbosity > 0, "You cannot display a progress bar with `verbosity=0`.")
    end
    if options.node_type <: GraphNode && ropt.verbosity > 0
        @warn "The `GraphNode` interface and mutation operators are experimental and will change in future versions."
    end
    if ropt.runtests
        test_option_configuration(ropt.parallelism, datasets, options, ropt.verbosity)
        test_dataset_configuration(example_dataset, options, ropt.verbosity)
    end
    for dataset in datasets
        update_baseline_loss!(dataset, options)
    end
    if options.define_helper_functions
        set_default_variable_names!(first(datasets).variable_names)
    end
    if options.seed !== nothing
        seed!(options.seed)
    end
    return nothing
end
function _create_workers(
    datasets::Vector{D}, ropt::RuntimeOptions, options::Options
) where {T,L,D<:Dataset{T,L}}
    stdin_reader = watch_stream(stdin)

    record = RecordType()
    @recorder record["options"] = "$(options)"

    nout = length(datasets)
    example_dataset = first(datasets)
    NT = with_type_parameters(options.node_type, T)
    PopType = Population{T,L,NT}
    HallOfFameType = HallOfFame{T,L,NT}
    WorkerOutputType = get_worker_output_type(
        Val(ropt.parallelism), PopType, HallOfFameType
    )
    ChannelType = ropt.parallelism == :multiprocessing ? RemoteChannel : Channel

    # Pointers to populations on each worker:
    worker_output = Vector{WorkerOutputType}[WorkerOutputType[] for j in 1:nout]
    # Initialize storage for workers
    tasks = [Task[] for j in 1:nout]
    # Set up a channel to send finished populations back to head node
    channels = [[ChannelType(1) for i in 1:(options.populations)] for j in 1:nout]
    (procs, we_created_procs) = if ropt.parallelism == :multiprocessing
        configure_workers(;
            procs=ropt.init_procs,
            ropt.numprocs,
            ropt.addprocs_function,
            options,
            project_path=splitdir(Pkg.project().path)[1],
            file=@__FILE__,
            ropt.exeflags,
            ropt.verbosity,
            example_dataset,
            ropt.runtests,
        )
    else
        Int[], false
    end
    # Get the next worker process to give a job:
    worker_assignment = WorkerAssignments()
    # Randomly order which order to check populations:
    # This is done so that we do work on all nout equally.
    task_order = [(j, i) for j in 1:nout for i in 1:(options.populations)]
    shuffle!(task_order)

    # Persistent storage of last-saved population for final return:
    last_pops = init_dummy_pops(options.populations, datasets, options)
    # Best 10 members from each population for migration:
    best_sub_pops = init_dummy_pops(options.populations, datasets, options)
    # TODO: Should really be one per population too.
    all_running_search_statistics = [
        RunningSearchStatistics(; options=options) for j in 1:nout
    ]
    # Records the number of evaluations:
    # Real numbers indicate use of batching.
    num_evals = [[0.0 for i in 1:(options.populations)] for j in 1:nout]

    halls_of_fame = Vector{HallOfFameType}(undef, nout)

    cycles_remaining = [ropt.total_cycles for j in 1:nout]
    cur_maxsizes = [
        get_cur_maxsize(; options, ropt.total_cycles, cycles_remaining=cycles_remaining[j])
        for j in 1:nout
    ]

    return SearchState{
        T,L,with_type_parameters(options.node_type, T),WorkerOutputType,ChannelType
    }(;
        procs=procs,
        we_created_procs=we_created_procs,
        worker_output=worker_output,
        tasks=tasks,
        channels=channels,
        worker_assignment=worker_assignment,
        task_order=task_order,
        halls_of_fame=halls_of_fame,
        last_pops=last_pops,
        best_sub_pops=best_sub_pops,
        all_running_search_statistics=all_running_search_statistics,
        num_evals=num_evals,
        cycles_remaining=cycles_remaining,
        cur_maxsizes=cur_maxsizes,
        stdin_reader=stdin_reader,
        record=Ref(record),
    )
end
function _initialize_search!(
    state::SearchState{T,L,N}, datasets, ropt::RuntimeOptions, options::Options, saved_state
) where {T,L,N}
    nout = length(datasets)

    init_hall_of_fame = load_saved_hall_of_fame(saved_state)
    if init_hall_of_fame === nothing
        for j in 1:nout
            state.halls_of_fame[j] = HallOfFame(options, T, L)
        end
    else
        # Recompute losses for the hall of fame, in
        # case the dataset changed:
        for j in eachindex(init_hall_of_fame, datasets, state.halls_of_fame)
            hof = init_hall_of_fame[j]
            for member in hof.members[hof.exists]
                score, result_loss = score_func(datasets[j], member, options)
                member.score = score
                member.loss = result_loss
            end
            state.halls_of_fame[j] = hof
        end
    end

    for j in 1:nout, i in 1:(options.populations)
        worker_idx = assign_next_worker!(
            state.worker_assignment; out=j, pop=i, parallelism=ropt.parallelism, state.procs
        )
        saved_pop = load_saved_population(saved_state; out=j, pop=i)
        new_pop =
            if saved_pop !== nothing && length(saved_pop.members) == options.population_size
                saved_pop::Population{T,L,N}
                ## Update losses:
                for member in saved_pop.members
                    score, result_loss = score_func(datasets[j], member, options)
                    member.score = score
                    member.loss = result_loss
                end
                copy_pop = copy(saved_pop)
                @sr_spawner(
                    begin
                        (copy_pop, HallOfFame(options, T, L), RecordType(), 0.0)
                    end,
                    parallelism = ropt.parallelism,
                    worker_idx = worker_idx
                )
            else
                if saved_pop !== nothing && ropt.verbosity > 0
                    @warn "Recreating population (output=$(j), population=$(i)), as the saved one doesn't have the correct number of members."
                end
                @sr_spawner(
                    begin
                        (
                            Population(
                                datasets[j];
                                population_size=options.population_size,
                                nlength=3,
                                options=options,
                                nfeatures=datasets[j].nfeatures,
                            ),
                            HallOfFame(options, T, L),
                            RecordType(),
                            Float64(options.population_size),
                        )
                    end,
                    parallelism = ropt.parallelism,
                    worker_idx = worker_idx
                )
                # This involves population_size evaluations, on the full dataset:
            end
        push!(state.worker_output[j], new_pop)
    end
    return nothing
end
function _warmup_search!(
    state::SearchState{T,L,N}, datasets, ropt::RuntimeOptions, options::Options
) where {T,L,N}
    nout = length(datasets)
    for j in 1:nout, i in 1:(options.populations)
        dataset = datasets[j]
        running_search_statistics = state.all_running_search_statistics[j]
        cur_maxsize = state.cur_maxsizes[j]
        @recorder state.record[]["out$(j)_pop$(i)"] = RecordType()
        worker_idx = assign_next_worker!(
            state.worker_assignment; out=j, pop=i, parallelism=ropt.parallelism, state.procs
        )

        # TODO - why is this needed??
        # Multi-threaded doesn't like to fetch within a new task:
        c_rss = deepcopy(running_search_statistics)
        last_pop = state.worker_output[j][i]
        updated_pop = @sr_spawner(
            begin
                in_pop = first(
                    extract_from_worker(last_pop, Population{T,L,N}, HallOfFame{T,L,N})
                )
                _dispatch_s_r_cycle(
                    in_pop,
                    dataset,
                    options;
                    pop=i,
                    out=j,
                    iteration=0,
                    ropt.verbosity,
                    cur_maxsize,
                    running_search_statistics=c_rss,
                )::DefaultWorkerOutputType{Population{T,L,N},HallOfFame{T,L,N}}
            end,
            parallelism = ropt.parallelism,
            worker_idx = worker_idx
        )
        state.worker_output[j][i] = updated_pop
    end
    return nothing
end
function _main_search_loop!(
    state::SearchState{T,L,N}, datasets, ropt::RuntimeOptions, options::Options
) where {T,L,N}
    ropt.verbosity > 0 && @info "Started!"
    nout = length(datasets)
    start_time = time()
    if ropt.progress
        #TODO: need to iterate this on the max cycles remaining!
        sum_cycle_remaining = sum(state.cycles_remaining)
        progress_bar = WrappedProgressBar(
            1:sum_cycle_remaining; width=options.terminal_width
        )
    end
<<<<<<< HEAD

    log_step = 0
=======
>>>>>>> 9f89932f
    last_print_time = time()
    last_speed_recording_time = time()
    num_evals_last = sum(sum, state.num_evals)
    num_evals_since_last = sum(sum, state.num_evals) - num_evals_last  # i.e., start at 0
    print_every_n_seconds = 5
    equation_speed = Float32[]

    if ropt.parallelism in (:multiprocessing, :multithreading)
        for j in 1:nout, i in 1:(options.populations)
            # Start listening for each population to finish:
            t = @async put!(state.channels[j][i], fetch(state.worker_output[j][i]))
            push!(state.tasks[j], t)
        end
    end
    kappa = 0
    resource_monitor = ResourceMonitor(;
        absolute_start_time=time(),
        # Storing n times as many monitoring intervals as populations seems like it will
        # help get accurate resource estimates:
        num_intervals_to_store=options.populations * 100 * nout,
    )
    while sum(state.cycles_remaining) > 0
        kappa += 1
        if kappa > options.populations * nout
            kappa = 1
        end
        # nout, populations:
        j, i = state.task_order[kappa]

        # Check if error on population:
        if ropt.parallelism in (:multiprocessing, :multithreading)
            if istaskfailed(state.tasks[j][i])
                fetch(state.tasks[j][i])
                error("Task failed for population")
            end
        end
        # Non-blocking check if a population is ready:
        population_ready = if ropt.parallelism in (:multiprocessing, :multithreading)
            # TODO: Implement type assertions based on parallelism.
            isready(state.channels[j][i])
        else
            true
        end
        # Don't start more if this output has finished its cycles:
        # TODO - this might skip extra cycles?
        population_ready &= (state.cycles_remaining[j] > 0)
        if population_ready
            start_work_monitor!(resource_monitor)
            # Take the fetch operation from the channel since its ready
            (cur_pop, best_seen, cur_record, cur_num_evals) = if ropt.parallelism in
                (
                :multiprocessing, :multithreading
            )
                take!(
                    state.channels[j][i]
                )
            else
                state.worker_output[j][i]
            end::DefaultWorkerOutputType{Population{T,L,N},HallOfFame{T,L,N}}
            state.last_pops[j][i] = copy(cur_pop)
            state.best_sub_pops[j][i] = best_sub_pop(cur_pop; topn=options.topn)
            @recorder state.record[] = recursive_merge(state.record[], cur_record)
            state.num_evals[j][i] += cur_num_evals
            dataset = datasets[j]
            cur_maxsize = state.cur_maxsizes[j]

            for member in cur_pop.members
                size = compute_complexity(member, options)
                update_frequencies!(state.all_running_search_statistics[j]; size)
            end
            #! format: off
            update_hall_of_fame!(state.halls_of_fame[j], cur_pop.members, options)
            update_hall_of_fame!(state.halls_of_fame[j], best_seen.members[best_seen.exists], options)
            #! format: on

            # Dominating pareto curve - must be better than all simpler equations
            dominating = calculate_pareto_frontier(state.halls_of_fame[j])

            if options.save_to_file
                output_file = options.output_file
                if nout > 1
                    output_file = output_file * ".out$j"
                end
                # Write file twice in case exit in middle of filewrite
                for out_file in (output_file, output_file * ".bkup")
                    open(out_file, "w") do io
                        println(io, "Complexity,Loss,Equation")
                        for member in dominating
                            println(
                                io,
                                "$(compute_complexity(member, options)),$(member.loss),\"" *
                                "$(string_tree(member.tree, options, variable_names=dataset.variable_names))\"",
                            )
                        end
                    end
                end
            end
            ###################################################################
            # Migration #######################################################
            if options.migration
                best_of_each = Population([
                    member for pop in state.best_sub_pops[j] for member in pop.members
                ])
                migrate!(
                    best_of_each.members => cur_pop, options; frac=options.fraction_replaced
                )
            end
            if options.hof_migration && length(dominating) > 0
                migrate!(dominating => cur_pop, options; frac=options.fraction_replaced_hof)
            end
            ###################################################################

            state.cycles_remaining[j] -= 1
            if state.cycles_remaining[j] == 0
                break
            end
            worker_idx = assign_next_worker!(
                state.worker_assignment;
                out=j,
                pop=i,
                parallelism=ropt.parallelism,
                state.procs,
            )
            iteration = if options.use_recorder
                key = "out$(j)_pop$(i)"
                find_iteration_from_record(key, state.record[]) + 1
            else
                0
            end

            c_rss = deepcopy(state.all_running_search_statistics[j])
            in_pop = copy(cur_pop::Population{T,L,N})
            state.worker_output[j][i] = @sr_spawner(
                begin
                    _dispatch_s_r_cycle(
                        in_pop,
                        dataset,
                        options;
                        pop=i,
                        out=j,
                        iteration,
                        ropt.verbosity,
                        cur_maxsize,
                        running_search_statistics=c_rss,
                    )
                end,
                parallelism = ropt.parallelism,
                worker_idx = worker_idx
            )
            if ropt.parallelism in (:multiprocessing, :multithreading)
                state.tasks[j][i] = @async put!(
                    state.channels[j][i], fetch(state.worker_output[j][i])
                )
            end

            state.cur_maxsizes[j] = get_cur_maxsize(;
                options, ropt.total_cycles, cycles_remaining=state.cycles_remaining[j]
            )
            stop_work_monitor!(resource_monitor)
            move_window!(state.all_running_search_statistics[j])
            if ropt.progress
                head_node_occupation = estimate_work_fraction(resource_monitor)
                update_progress_bar!(
                    progress_bar,
                    only(state.halls_of_fame),
                    only(datasets),
                    options,
                    equation_speed,
                    head_node_occupation,
                    ropt.parallelism,
                )
            end
            if logging_callback !== nothing && log_step % log_every_n == 0
                logging_callback(;
                    options,
                    num_evals,
                    hall_of_fame=hallOfFame,
                    worker_assignment,
                    cycles_remaining,
                    populations=returnPops,
                    datasets=datasets,
                )
            end
            log_step += 1
        end
        sleep(1e-6)

        ################################################################
        ## Search statistics
        elapsed_since_speed_recording = time() - last_speed_recording_time
        if elapsed_since_speed_recording > 1.0
            num_evals_since_last, num_evals_last = let s = sum(sum, state.num_evals)
                s - num_evals_last, s
            end
            current_speed = num_evals_since_last / elapsed_since_speed_recording
            push!(equation_speed, current_speed)
            average_over_m_measurements = 20 # 20 second running average
            if length(equation_speed) > average_over_m_measurements
                deleteat!(equation_speed, 1)
            end
            last_speed_recording_time = time()
        end
        ################################################################

        ################################################################
        ## Printing code
        elapsed = time() - last_print_time
        # Update if time has passed
        if elapsed > print_every_n_seconds
            if ropt.verbosity > 0 && !ropt.progress && length(equation_speed) > 0

                # Dominating pareto curve - must be better than all simpler equations
                head_node_occupation = estimate_work_fraction(resource_monitor)
                print_search_state(
                    state.halls_of_fame,
                    datasets;
                    options,
                    equation_speed,
                    ropt.total_cycles,
                    state.cycles_remaining,
                    head_node_occupation,
                    parallelism=ropt.parallelism,
                    width=options.terminal_width,
                )
            end
            last_print_time = time()
        end
        ################################################################

        ################################################################
        ## Early stopping code
        if any((
            check_for_loss_threshold(state.halls_of_fame, options),
            check_for_user_quit(state.stdin_reader),
            check_for_timeout(start_time, options),
            check_max_evals(state.num_evals, options),
        ))
            break
        end
        ################################################################
    end
    return nothing
end
function _tear_down!(state::SearchState, ropt::RuntimeOptions, options::Options)
    close_reader!(state.stdin_reader)
    # Safely close all processes or threads
    if ropt.parallelism == :multiprocessing
        state.we_created_procs && rmprocs(state.procs)
    elseif ropt.parallelism == :multithreading
        nout = length(state.worker_output)
        for j in 1:nout, i in eachindex(state.worker_output[j])
            wait(state.worker_output[j][i])
        end
    end
    @recorder json3_write(state.record[], options.recorder_file)
    return nothing
end
function _format_output(state::SearchState, ropt::RuntimeOptions)
    out_hof = (ropt.dim_out == 1 ? only(state.halls_of_fame) : state.halls_of_fame)
    if ropt.return_state
        return (state.last_pops, out_hof)
    else
        return out_hof
    end
end

function _dispatch_s_r_cycle(
    in_pop::Population{T,L,N},
    dataset::Dataset,
    options::Options;
    pop::Int,
    out::Int,
    iteration::Int,
    verbosity,
    cur_maxsize::Int,
    running_search_statistics,
) where {T,L,N}
    record = RecordType()
    @recorder record["out$(out)_pop$(pop)"] = RecordType(
        "iteration$(iteration)" => record_population(in_pop, options)
    )
    num_evals = 0.0
    normalize_frequencies!(running_search_statistics)
    out_pop, best_seen, evals_from_cycle = s_r_cycle(
        dataset,
        in_pop,
        options.ncycles_per_iteration,
        cur_maxsize,
        running_search_statistics;
        verbosity=verbosity,
        options=options,
        record=record,
    )
    num_evals += evals_from_cycle
    out_pop, evals_from_optimize = optimize_and_simplify_population(
        dataset, out_pop, options, cur_maxsize, record
    )
    num_evals += evals_from_optimize
    if options.batching
        for i_member in 1:(options.maxsize + MAX_DEGREE)
            score, result_loss = score_func(dataset, best_seen.members[i_member], options)
            best_seen.members[i_member].score = score
            best_seen.members[i_member].loss = result_loss
            num_evals += 1
        end
    end
    return (out_pop, best_seen, record, num_evals)
end

include("MLJInterface.jl")
using .MLJInterfaceModule: SRRegressor, MultitargetSRRegressor

include("Printing.jl")
include("PlotRecipes.jl")

function __init__()
    @require_extensions
end

macro ignore(args...) end
# Hack to get static analysis to work from within tests:
@ignore include("../test/runtests.jl")

include("precompile.jl")
redirect_stdout(devnull) do
    redirect_stderr(devnull) do
        do_precompilation(Val(:precompile))
    end
end

end #module SR<|MERGE_RESOLUTION|>--- conflicted
+++ resolved
@@ -595,38 +595,11 @@
             runtests=runtests,
             verbosity=_verbosity,
             progress=_progress,
+            logging_callback=_logging_callback,
+            log_every_n=log_every_n,
         ),
         options,
         saved_state,
-<<<<<<< HEAD
-        _verbosity,
-        _logging_callback,
-        log_every_n,
-        _progress,
-        Val(_return_state),
-    )
-end
-
-function _equation_search(
-    ::Val{PARALLELISM},
-    ::Val{DIM_OUT},
-    datasets::Vector{D},
-    niterations::Int,
-    options::Options,
-    numprocs::Int,
-    procs::Union{Vector{Int},Nothing},
-    addprocs_function::Function,
-    exeflags::Cmd,
-    runtests::Bool,
-    saved_state,
-    verbosity,
-    logging_callback,
-    log_every_n,
-    progress,
-    ::Val{RETURN_STATE},
-) where {T<:DATA_TYPE,L<:LOSS_TYPE,D<:Dataset{T,L},PARALLELISM,RETURN_STATE,DIM_OUT}
-    stdin_reader = watch_stream(stdin)
-=======
     )
 end
 
@@ -641,7 +614,6 @@
     _tear_down!(state, ropt, options)
     return _format_output(state, ropt)
 end
->>>>>>> 9f89932f
 
 function _validate_options(
     datasets::Vector{D}, ropt::RuntimeOptions, options::Options
@@ -889,11 +861,8 @@
             1:sum_cycle_remaining; width=options.terminal_width
         )
     end
-<<<<<<< HEAD
 
     log_step = 0
-=======
->>>>>>> 9f89932f
     last_print_time = time()
     last_speed_recording_time = time()
     num_evals_last = sum(sum, state.num_evals)
@@ -1066,14 +1035,14 @@
                     ropt.parallelism,
                 )
             end
-            if logging_callback !== nothing && log_step % log_every_n == 0
-                logging_callback(;
+            if ropt.logging_callback !== nothing && log_step % ropt.log_every_n == 0
+                ropt.logging_callback(;
                     options,
-                    num_evals,
-                    hall_of_fame=hallOfFame,
-                    worker_assignment,
-                    cycles_remaining,
-                    populations=returnPops,
+                    state.num_evals,
+                    hall_of_fame=state.halls_of_fame,
+                    state.worker_assignment,
+                    state.cycles_remaining,
+                    populations=state.last_pops,
                     datasets=datasets,
                 )
             end
