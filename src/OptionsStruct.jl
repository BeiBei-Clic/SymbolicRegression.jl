--- conflicted
+++ resolved
@@ -119,20 +119,16 @@
     )
 end
 
-<<<<<<< HEAD
 struct Options{
     CT,
+    OP<:AbstractOperatorEnum,
     use_recorder,
     OPT<:Optim.Options,
     EL<:Union{SupervisedLoss,Function},
     FL<:Union{Nothing,Function},
     W,
 }
-    operators::AbstractOperatorEnum
-=======
-struct Options{CT,OP<:AbstractOperatorEnum,OPT<:Optim.Options,W}
     operators::OP
->>>>>>> 905db77b
     bin_constraints::Vector{Tuple{Int,Int}}
     una_constraints::Vector{Int}
     complexity_mapping::ComplexityMapping{CT}
