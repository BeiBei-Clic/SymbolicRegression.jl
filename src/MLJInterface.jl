module MLJInterfaceModule

using Optim: Optim
import MLJModelInterface as MMI
import DynamicExpressions: eval_tree_array, string_tree, AbstractExpressionNode, Node
import DynamicQuantities:
    QuantityArray,
    UnionAbstractQuantity,
    AbstractDimensions,
    SymbolicDimensions,
    Quantity,
    DEFAULT_DIM_BASE_TYPE,
    ustrip,
    dimension
import LossFunctions: SupervisedLoss
import Compat: allequal, stack
import ..InterfaceDynamicQuantitiesModule: get_dimensions_type
import ..CoreModule: Options, Dataset, MutationWeights, LOSS_TYPE
import ..CoreModule.OptionsModule: DEFAULT_OPTIONS, OPTION_DESCRIPTIONS
import ..ComplexityModule: compute_complexity
import ..HallOfFameModule: HallOfFame, format_hall_of_fame
import ..UtilsModule: subscriptify
#! format: off
import ..equation_search
#! format: on

abstract type AbstractSRRegressor <: MMI.Deterministic end

# TODO: To reduce code re-use, we could forward these defaults from
#       `equation_search`, similar to what we do for `Options`.

"""Generate an `SRRegressor` struct containing all the fields in `Options`."""
function modelexpr(model_name::Symbol)
<<<<<<< HEAD
    struct_def = :(Base.@kwdef mutable struct $(model_name){
        D<:AbstractDimensions,L,use_recorder,N<:AbstractExpressionNode
    } <: AbstractSRRegressor
        niterations::Int = 10
        node_type::Type{N} = Node
        parallelism::Symbol = :multithreading
        numprocs::Union{Int,Nothing} = nothing
        procs::Union{Vector{Int},Nothing} = nothing
        addprocs_function::Union{Function,Nothing} = nothing
        runtests::Bool = true
        loss_type::L = Nothing
        selection_method::Function = choose_best
        dimensions_type::Type{D} = SymbolicDimensions{DEFAULT_DIM_BASE_TYPE}
    end)
=======
    struct_def =
        :(Base.@kwdef mutable struct $(model_name){D<:AbstractDimensions,L,use_recorder} <:
                                     AbstractSRRegressor
            niterations::Int = 10
            parallelism::Symbol = :multithreading
            numprocs::Union{Int,Nothing} = nothing
            procs::Union{Vector{Int},Nothing} = nothing
            addprocs_function::Union{Function,Nothing} = nothing
            heap_size_hint_in_bytes::Union{Integer,Nothing} = nothing
            runtests::Bool = true
            loss_type::L = Nothing
            selection_method::Function = choose_best
            dimensions_type::Type{D} = SymbolicDimensions{DEFAULT_DIM_BASE_TYPE}
        end)
>>>>>>> f38ea0df
    # TODO: store `procs` from initial run if parallelism is `:multiprocessing`
    fields = last(last(struct_def.args).args).args

    # Add everything from `Options` constructor directly to struct:
    for (i, option) in enumerate(DEFAULT_OPTIONS)
        insert!(fields, i, Expr(:(=), option.args...))
    end

    # We also need to create the `get_options` function, based on this:
    constructor = :(Options(;))
    constructor_fields = last(constructor.args).args
    for option in DEFAULT_OPTIONS
        symb = getsymb(first(option.args))
        push!(constructor_fields, Expr(:kw, symb, Expr(:(.), :m, Core.QuoteNode(symb))))
    end

    return quote
        $struct_def
        function get_options(m::$(model_name))
            return $constructor
        end
    end
end
function getsymb(ex::Symbol)
    return ex
end
function getsymb(ex::Expr)
    for arg in ex.args
        isa(arg, Symbol) && return arg
        s = getsymb(arg)
        isa(s, Symbol) && return s
    end
    return nothing
end

"""Get an equivalent `Options()` object for a particular regressor."""
function get_options(::AbstractSRRegressor) end

eval(modelexpr(:SRRegressor))
eval(modelexpr(:MultitargetSRRegressor))

# Cleaning already taken care of by `Options` and `equation_search`
function full_report(
    m::AbstractSRRegressor, fitresult; v_with_strings::Val{with_strings}=Val(true)
) where {with_strings}
    _, hof = fitresult.state
    # TODO: Adjust baseline loss
    formatted = format_hall_of_fame(hof, fitresult.options)
    equation_strings = if with_strings
        get_equation_strings_for(
            m, formatted.trees, fitresult.options, fitresult.variable_names
        )
    else
        nothing
    end
    best_idx = dispatch_selection_for(
        m, formatted.trees, formatted.losses, formatted.scores, formatted.complexities
    )
    return (;
        best_idx=best_idx,
        equations=formatted.trees,
        equation_strings=equation_strings,
        losses=formatted.losses,
        complexities=formatted.complexities,
        scores=formatted.scores,
    )
end

MMI.clean!(::AbstractSRRegressor) = ""

# TODO: Enable `verbosity` being passed to `equation_search`
function MMI.fit(m::AbstractSRRegressor, verbosity, X, y, w=nothing)
    return MMI.update(m, verbosity, nothing, nothing, X, y, w)
end
function MMI.update(
    m::AbstractSRRegressor, verbosity, old_fitresult, old_cache, X, y, w=nothing
)
    options = old_fitresult === nothing ? get_options(m) : old_fitresult.options
    return _update(m, verbosity, old_fitresult, old_cache, X, y, w, options)
end
function _update(m, verbosity, old_fitresult, old_cache, X, y, w, options)
    # To speed up iterative fits, we cache the types:
    types = if old_fitresult === nothing
        (;
            T=Any,
            X_t=Any,
            y_t=Any,
            w_t=Any,
            state=Any,
            X_units=Any,
            y_units=Any,
            X_units_clean=Any,
            y_units_clean=Any,
        )
    else
        old_fitresult.types
    end
    X_t::types.X_t, variable_names, X_units::types.X_units = get_matrix_and_info(
        X, m.dimensions_type
    )
    y_t::types.y_t, y_variable_names, y_units::types.y_units = format_input_for(
        m, y, m.dimensions_type
    )
    X_units_clean::types.X_units_clean = clean_units(X_units)
    y_units_clean::types.y_units_clean = clean_units(y_units)
    w_t::types.w_t = if w !== nothing && isa(m, MultitargetSRRegressor)
        @assert(isa(w, AbstractVector) && ndims(w) == 1, "Unexpected input for `w`.")
        repeat(w', size(y_t, 1))
    else
        w
    end
    search_state::types.state = equation_search(
        X_t,
        y_t;
        niterations=m.niterations,
        weights=w_t,
        node_type=m.node_type,
        variable_names=variable_names,
        options=options,
        parallelism=m.parallelism,
        numprocs=m.numprocs,
        procs=m.procs,
        addprocs_function=m.addprocs_function,
        heap_size_hint_in_bytes=m.heap_size_hint_in_bytes,
        runtests=m.runtests,
        saved_state=(old_fitresult === nothing ? nothing : old_fitresult.state),
        return_state=true,
        loss_type=m.loss_type,
        X_units=X_units_clean,
        y_units=y_units_clean,
        verbosity=verbosity,
        # Help out with inference:
        v_dim_out=isa(m, SRRegressor) ? Val(1) : Val(2),
    )
    fitresult = (;
        state=search_state,
        num_targets=isa(m, SRRegressor) ? 1 : size(y_t, 1),
        options=options,
        variable_names=variable_names,
        y_variable_names=y_variable_names,
        y_is_table=MMI.istable(y),
        X_units=X_units_clean,
        y_units=y_units_clean,
        types=(
            T=hof_eltype(search_state[2]),
            X_t=typeof(X_t),
            y_t=typeof(y_t),
            w_t=typeof(w_t),
            state=typeof(search_state),
            X_units=typeof(X_units),
            y_units=typeof(y_units),
            X_units_clean=typeof(X_units_clean),
            y_units_clean=typeof(y_units_clean),
        ),
    )::(old_fitresult === nothing ? Any : typeof(old_fitresult))
    return (fitresult, nothing, full_report(m, fitresult))
end
hof_eltype(::Type{H}) where {T,H<:HallOfFame{T}} = T
hof_eltype(::Type{V}) where {V<:Vector} = hof_eltype(eltype(V))
hof_eltype(h) = hof_eltype(typeof(h))

function clean_units(units)
    !isa(units, AbstractDimensions) && error("Unexpected units.")
    iszero(units) && return nothing
    return units
end
function clean_units(units::Vector)
    !all(Base.Fix2(isa, AbstractDimensions), units) && error("Unexpected units.")
    all(iszero, units) && return nothing
    return units
end

function get_matrix_and_info(X, ::Type{D}) where {D}
    sch = MMI.istable(X) ? MMI.schema(X) : nothing
    Xm_t = MMI.matrix(X; transpose=true)
    colnames = if sch === nothing
        [map(i -> "x$(subscriptify(i))", axes(Xm_t, 1))...]
    else
        [string.(sch.names)...]
    end
    D_promoted = get_dimensions_type(Xm_t, D)
    Xm_t_strip, X_units = unwrap_units_single(Xm_t, D_promoted)
    return Xm_t_strip, colnames, X_units
end

function format_input_for(::SRRegressor, y, ::Type{D}) where {D}
    @assert(
        !(MMI.istable(y) || (length(size(y)) == 2 && size(y, 2) > 1)),
        "For multi-output regression, please use `MultitargetSRRegressor`."
    )
    y_t = vec(y)
    colnames = nothing
    D_promoted = get_dimensions_type(y_t, D)
    y_t_strip, y_units = unwrap_units_single(y_t, D_promoted)
    return y_t_strip, colnames, y_units
end
function format_input_for(::MultitargetSRRegressor, y, ::Type{D}) where {D}
    @assert(
        MMI.istable(y) || (length(size(y)) == 2 && size(y, 2) > 1),
        "For single-output regression, please use `SRRegressor`."
    )
    return get_matrix_and_info(y, D)
end
function validate_variable_names(variable_names, fitresult)
    @assert(
        variable_names == fitresult.variable_names,
        "Variable names do not match fitted regressor."
    )
    return nothing
end
function validate_units(X_units, old_X_units)
    @assert(
        all(X_units .== old_X_units),
        "Units of new data do not match units of fitted regressor."
    )
    return nothing
end

# TODO: Test whether this conversion poses any issues in data normalization...
function dimension_with_fallback(q::UnionAbstractQuantity{T}, ::Type{D}) where {T,D}
    return dimension(convert(Quantity{T,D}, q))::D
end
function dimension_with_fallback(_, ::Type{D}) where {D}
    return D()
end
function prediction_warn()
    @warn "Evaluation failed either due to NaNs detected or due to unfinished search. Using 0s for prediction."
end

@inline function wrap_units(v, y_units, i::Integer)
    if y_units === nothing
        return v
    else
        return (yi -> Quantity(yi, y_units[i])).(v)
    end
end
@inline function wrap_units(v, y_units, ::Nothing)
    if y_units === nothing
        return v
    else
        return (yi -> Quantity(yi, y_units)).(v)
    end
end

function prediction_fallback(::Type{T}, m::SRRegressor, Xnew_t, fitresult) where {T}
    prediction_warn()
    out = fill!(similar(Xnew_t, T, axes(Xnew_t, 2)), zero(T))
    return wrap_units(out, fitresult.y_units, nothing)
end
function prediction_fallback(
    ::Type{T}, ::MultitargetSRRegressor, Xnew_t, fitresult, prototype
) where {T}
    prediction_warn()
    out_cols = [
        wrap_units(
            fill!(similar(Xnew_t, T, axes(Xnew_t, 2)), zero(T)), fitresult.y_units, i
        ) for i in 1:(fitresult.num_targets)
    ]
    out_matrix = reduce(hcat, out_cols)
    if !fitresult.y_is_table
        return out_matrix
    else
        return MMI.table(out_matrix; names=fitresult.y_variable_names, prototype=prototype)
    end
end

compat_ustrip(A::QuantityArray) = ustrip(A)
compat_ustrip(A) = ustrip.(A)

"""
    unwrap_units_single(::AbstractArray, ::Type{<:AbstractDimensions})
    
Remove units from some features in a matrix, and return, as a tuple,
(1) the matrix with stripped units, and (2) the dimensions for those features.
"""
function unwrap_units_single(A::AbstractMatrix, ::Type{D}) where {D}
    dims = D[dimension_with_fallback(first(row), D) for row in eachrow(A)]
    @inbounds for (i, row) in enumerate(eachrow(A))
        all(xi -> dimension_with_fallback(xi, D) == dims[i], row) ||
            error("Inconsistent units in feature $i of matrix.")
    end
    return stack(compat_ustrip, eachrow(A); dims=1)::AbstractMatrix, dims
end
function unwrap_units_single(v::AbstractVector, ::Type{D}) where {D}
    dims = dimension_with_fallback(first(v), D)
    all(xi -> dimension_with_fallback(xi, D) == dims, v) ||
        error("Inconsistent units in vector.")
    return compat_ustrip(v)::AbstractVector, dims
end

function MMI.fitted_params(m::AbstractSRRegressor, fitresult)
    report = full_report(m, fitresult)
    return (;
        best_idx=report.best_idx,
        equations=report.equations,
        equation_strings=report.equation_strings,
    )
end

function MMI.predict(m::SRRegressor, fitresult, Xnew)
    params = full_report(m, fitresult; v_with_strings=Val(false))
    Xnew_t, variable_names, X_units = get_matrix_and_info(Xnew, m.dimensions_type)
    T = promote_type(eltype(Xnew_t), fitresult.types.T)
    if length(params.equations) == 0
        return prediction_fallback(T, m, Xnew_t, fitresult)
    end
    X_units_clean = clean_units(X_units)
    validate_variable_names(variable_names, fitresult)
    validate_units(X_units_clean, fitresult.X_units)
    eq = params.equations[params.best_idx]
    out, completed = eval_tree_array(eq, Xnew_t, fitresult.options)
    if !completed
        return prediction_fallback(T, m, Xnew_t, fitresult)
    else
        return wrap_units(out, fitresult.y_units, nothing)
    end
end
function MMI.predict(m::MultitargetSRRegressor, fitresult, Xnew)
    params = full_report(m, fitresult; v_with_strings=Val(false))
    prototype = MMI.istable(Xnew) ? Xnew : nothing
    Xnew_t, variable_names, X_units = get_matrix_and_info(Xnew, m.dimensions_type)
    T = promote_type(eltype(Xnew_t), fitresult.types.T)
    X_units_clean = clean_units(X_units)
    validate_variable_names(variable_names, fitresult)
    validate_units(X_units_clean, fitresult.X_units)
    equations = params.equations
    if any(t -> length(t) == 0, equations)
        return prediction_fallback(T, m, Xnew_t, fitresult, prototype)
    end
    best_idx = params.best_idx
    outs = []
    for (i, (best_i, eq)) in enumerate(zip(best_idx, equations))
        out, completed = eval_tree_array(eq[best_i], Xnew_t, fitresult.options)
        if !completed
            return prediction_fallback(T, m, Xnew_t, fitresult, prototype)
        end
        push!(outs, wrap_units(out, fitresult.y_units, i))
    end
    out_matrix = reduce(hcat, outs)
    if !fitresult.y_is_table
        return out_matrix
    else
        return MMI.table(out_matrix; names=fitresult.y_variable_names, prototype=prototype)
    end
end

function get_equation_strings_for(::SRRegressor, trees, options, variable_names)
    return (t -> string_tree(t, options; variable_names=variable_names)).(trees)
end
function get_equation_strings_for(::MultitargetSRRegressor, trees, options, variable_names)
    return [
        (t -> string_tree(t, options; variable_names=variable_names)).(ts) for ts in trees
    ]
end

function choose_best(; trees, losses::Vector{L}, scores, complexities) where {L<:LOSS_TYPE}
    # Same as in PySR:
    # https://github.com/MilesCranmer/PySR/blob/e74b8ad46b163c799908b3aa4d851cf8457c79ef/pysr/sr.py#L2318-L2332
    # threshold = 1.5 * minimum_loss
    # Then, we get max score of those below the threshold.
    threshold = 1.5 * minimum(losses)
    return argmax([
        (losses[i] <= threshold) ? scores[i] : typemin(L) for i in eachindex(losses)
    ])
end

function dispatch_selection_for(m::SRRegressor, trees, losses, scores, complexities)::Int
    length(trees) == 0 && return 0
    return m.selection_method(;
        trees=trees, losses=losses, scores=scores, complexities=complexities
    )
end
function dispatch_selection_for(
    m::MultitargetSRRegressor, trees, losses, scores, complexities
)
    any(t -> length(t) == 0, trees) && return fill(0, length(trees))
    return [
        m.selection_method(;
            trees=trees[i], losses=losses[i], scores=scores[i], complexities=complexities[i]
        ) for i in eachindex(trees)
    ]
end

MMI.metadata_pkg(
    AbstractSRRegressor;
    name="SymbolicRegression",
    uuid="8254be44-1295-4e6a-a16d-46603ac705cb",
    url="https://github.com/MilesCranmer/SymbolicRegression.jl",
    julia=true,
    license="Apache-2.0",
    is_wrapper=false,
)

# TODO: Allow for Count data, and coerce it into Continuous as needed.
MMI.metadata_model(
    SRRegressor;
    input_scitype=Union{MMI.Table(MMI.Continuous),AbstractMatrix{<:MMI.Continuous}},
    target_scitype=AbstractVector{<:MMI.Continuous},
    supports_weights=true,
    reports_feature_importances=false,
    load_path="SymbolicRegression.MLJInterfaceModule.SRRegressor",
    human_name="Symbolic Regression via Evolutionary Search",
)
MMI.metadata_model(
    MultitargetSRRegressor;
    input_scitype=Union{MMI.Table(MMI.Continuous),AbstractMatrix{<:MMI.Continuous}},
    target_scitype=Union{MMI.Table(MMI.Continuous),AbstractMatrix{<:MMI.Continuous}},
    supports_weights=true,
    reports_feature_importances=false,
    load_path="SymbolicRegression.MLJInterfaceModule.MultitargetSRRegressor",
    human_name="Multi-Target Symbolic Regression via Evolutionary Search",
)

function tag_with_docstring(model_name::Symbol, description::String, bottom_matter::String)
    docstring = """$(MMI.doc_header(eval(model_name)))

    $(description)

    # Hyper-parameters
    """

    # TODO: These ones are copied (or written) manually:
    append_arguments = """- `niterations::Int=10`: The number of iterations to perform the search.
        More iterations will improve the results.
    - `node_type::Type{N}=Node`: The type of node to use for the search.
        For example, `Node` or `GraphNode`.
    - `parallelism=:multithreading`: What parallelism mode to use.
        The options are `:multithreading`, `:multiprocessing`, and `:serial`.
        By default, multithreading will be used. Multithreading uses less memory,
        but multiprocessing can handle multi-node compute. If using `:multithreading`
        mode, the number of threads available to julia are used. If using
        `:multiprocessing`, `numprocs` processes will be created dynamically if
        `procs` is unset. If you have already allocated processes, pass them
        to the `procs` argument and they will be used.
        You may also pass a string instead of a symbol, like `"multithreading"`.
    - `numprocs::Union{Int, Nothing}=nothing`:  The number of processes to use,
        if you want `equation_search` to set this up automatically. By default
        this will be `4`, but can be any number (you should pick a number <=
        the number of cores available).
    - `procs::Union{Vector{Int}, Nothing}=nothing`: If you have set up
        a distributed run manually with `procs = addprocs()` and `@everywhere`,
        pass the `procs` to this keyword argument.
    - `addprocs_function::Union{Function, Nothing}=nothing`: If using multiprocessing
        (`parallelism=:multithreading`), and are not passing `procs` manually,
        then they will be allocated dynamically using `addprocs`. However,
        you may also pass a custom function to use instead of `addprocs`.
        This function should take a single positional argument,
        which is the number of processes to use, as well as the `lazy` keyword argument.
        For example, if set up on a slurm cluster, you could pass
        `addprocs_function = addprocs_slurm`, which will set up slurm processes.
    - `heap_size_hint_in_bytes::Union{Int,Nothing}=nothing`: On Julia 1.9+, you may set the `--heap-size-hint`
        flag on Julia processes, recommending garbage collection once a process
        is close to the recommended size. This is important for long-running distributed
        jobs where each process has an independent memory, and can help avoid
        out-of-memory errors. By default, this is set to `Sys.free_memory() / numprocs`.
    - `runtests::Bool=true`: Whether to run (quick) tests before starting the
        search, to see if there will be any problems during the equation search
        related to the host environment.
    - `loss_type::Type=Nothing`: If you would like to use a different type
        for the loss than for the data you passed, specify the type here.
        Note that if you pass complex data `::Complex{L}`, then the loss
        type will automatically be set to `L`.
    - `selection_method::Function`: Function to selection expression from
        the Pareto frontier for use in `predict`. See `SymbolicRegression.MLJInterfaceModule.choose_best`
        for an example. This function should return a single integer specifying
        the index of the expression to use. By default, `choose_best` maximizes
        the score (a pound-for-pound rating) of expressions reaching the threshold
        of 1.5x the minimum loss. To fix the index at `5`, you could just write `Returns(5)`.
    - `dimensions_type::AbstractDimensions`: The type of dimensions to use when storing
        the units of the data. By default this is `DynamicQuantities.SymbolicDimensions`.
    """

    bottom = """
    # Operations

    - `predict(mach, Xnew)`: Return predictions of the target given features `Xnew`, which
      should have same scitype as `X` above. The expression used for prediction is defined
      by the `selection_method` function, which can be seen by viewing `report(mach).best_idx`.

    $(bottom_matter)
    """

    # Remove common indentation:
    docstring = replace(docstring, r"^    " => "")
    extra_arguments = replace(append_arguments, r"^    " => "")
    bottom = replace(bottom, r"^    " => "")

    # Add parameter descriptions:
    docstring = docstring * OPTION_DESCRIPTIONS
    docstring = docstring * extra_arguments
    docstring = docstring * bottom
    return quote
        @doc $docstring $model_name
    end
end

#https://arxiv.org/abs/2305.01582
eval(
    tag_with_docstring(
        :SRRegressor,
        replace(
            """
    Single-target Symbolic Regression regressor (`SRRegressor`) searches
    for symbolic expressions that predict a single target variable from
    a set of input variables. All data is assumed to be `Continuous`.
    The search is performed using an evolutionary algorithm.
    This algorithm is described in the paper
    https://arxiv.org/abs/2305.01582.

    # Training data

    In MLJ or MLJBase, bind an instance `model` to data with

        mach = machine(model, X, y)

    OR

        mach = machine(model, X, y, w)

    Here:

    - `X` is any table of input features (eg, a `DataFrame`) whose columns are of scitype
      `Continuous`; check column scitypes with `schema(X)`. Variable names in discovered
      expressions will be taken from the column names of `X`, if available. Units in columns
      of `X` (use `DynamicQuantities` for units) will trigger dimensional analysis to be used.

    - `y` is the target, which can be any `AbstractVector` whose element scitype is
        `Continuous`; check the scitype with `scitype(y)`. Units in `y` (use `DynamicQuantities`
        for units) will trigger dimensional analysis to be used.

    - `w` is the observation weights which can either be `nothing` (default) or an 
      `AbstractVector` whoose element scitype is `Count` or `Continuous`.

    Train the machine using `fit!(mach)`, inspect the discovered expressions with
    `report(mach)`, and predict on new data with `predict(mach, Xnew)`.
    Note that unlike other regressors, symbolic regression stores a list of
    trained models. The model chosen from this list is defined by the function
    `selection_method` keyword argument, which by default balances accuracy
    and complexity.

    """,
            r"^    " => "",
        ),
        replace(
            """
    # Fitted parameters

    The fields of `fitted_params(mach)` are:

    - `best_idx::Int`: The index of the best expression in the Pareto frontier,
       as determined by the `selection_method` function.
    - `equations::Vector{Node{T}}`: The expressions discovered by the search, represented
      in a dominating Pareto frontier (i.e., the best expressions found for
      each complexity). `T` is equal to the element type
      of the passed data.
    - `equation_strings::Vector{String}`: The expressions discovered by the search,
      represented as strings for easy inspection.

    # Report

    The fields of `report(mach)` are:

    - `best_idx::Int`: The index of the best expression in the Pareto frontier,
       as determined by the `selection_method` function.
    - `equations::Vector{Node{T}}`: The expressions discovered by the search, represented
      in a dominating Pareto frontier (i.e., the best expressions found for
      each complexity).
    - `equation_strings::Vector{String}`: The expressions discovered by the search,
      represented as strings for easy inspection.
    - `complexities::Vector{Int}`: The complexity of each expression in the Pareto frontier.
    - `losses::Vector{L}`: The loss of each expression in the Pareto frontier, according
      to the loss function specified in the model. The type `L` is the loss type, which
      is usually the same as the element type of data passed (i.e., `T`), but can differ
      if complex data types are passed.
    - `scores::Vector{L}`: A metric which considers both the complexity and loss of an expression,
      equal to the change in the log-loss divided by the change in complexity, relative to
      the previous expression along the Pareto frontier. A larger score aims to indicate
      an expression is more likely to be the true expression generating the data, but
      this is very problem-dependent and generally several other factors should be considered.

    # Examples

    ```julia
    using MLJ
    SRRegressor = @load SRRegressor pkg=SymbolicRegression
    X, y = @load_boston
    model = SRRegressor(binary_operators=[+, -, *], unary_operators=[exp], niterations=100)
    mach = machine(model, X, y)
    fit!(mach)
    y_hat = predict(mach, X)
    # View the equation used:
    r = report(mach)
    println("Equation used:", r.equation_strings[r.best_idx])
    ```

    With units and variable names:

    ```julia
    using MLJ
    using DynamicQuantities
    SRegressor = @load SRRegressor pkg=SymbolicRegression

    X = (; x1=rand(32) .* us"km/h", x2=rand(32) .* us"km")
    y = @. X.x2 / X.x1 + 0.5us"h"
    model = SRRegressor(binary_operators=[+, -, *, /])
    mach = machine(model, X, y)
    fit!(mach)
    y_hat = predict(mach, X)
    # View the equation used:
    r = report(mach)
    println("Equation used:", r.equation_strings[r.best_idx])
    ```

    See also [`MultitargetSRRegressor`](@ref).
    """,
            r"^    " => "",
        ),
    ),
)
eval(
    tag_with_docstring(
        :MultitargetSRRegressor,
        replace(
            """
    Multi-target Symbolic Regression regressor (`MultitargetSRRegressor`)
    conducts several searches for expressions that predict each target variable
    from a set of input variables. All data is assumed to be `Continuous`.
    The search is performed using an evolutionary algorithm.
    This algorithm is described in the paper
    https://arxiv.org/abs/2305.01582.

    # Training data
    In MLJ or MLJBase, bind an instance `model` to data with

        mach = machine(model, X, y)

    OR

        mach = machine(model, X, y, w)

    Here:

    - `X` is any table of input features (eg, a `DataFrame`) whose columns are of scitype
    `Continuous`; check column scitypes with `schema(X)`. Variable names in discovered
    expressions will be taken from the column names of `X`, if available. Units in columns
    of `X` (use `DynamicQuantities` for units) will trigger dimensional analysis to be used.

    - `y` is the target, which can be any table of target variables whose element
      scitype is `Continuous`; check the scitype with `schema(y)`. Units in columns of
      `y` (use `DynamicQuantities` for units) will trigger dimensional analysis to be used.

    - `w` is the observation weights which can either be `nothing` (default) or an 
      `AbstractVector` whoose element scitype is `Count` or `Continuous`. The same
      weights are used for all targets.

    Train the machine using `fit!(mach)`, inspect the discovered expressions with
    `report(mach)`, and predict on new data with `predict(mach, Xnew)`.
    Note that unlike other regressors, symbolic regression stores a list of lists of
    trained models. The models chosen from each of these lists is defined by the function
    `selection_method` keyword argument, which by default balances accuracy
    and complexity.

    """,
            r"^    " => "",
        ),
        replace(
            """
    # Fitted parameters

    The fields of `fitted_params(mach)` are:

    - `best_idx::Vector{Int}`: The index of the best expression in each Pareto frontier,
      as determined by the `selection_method` function.
    - `equations::Vector{Vector{Node{T}}}`: The expressions discovered by the search, represented
      in a dominating Pareto frontier (i.e., the best expressions found for
      each complexity). The outer vector is indexed by target variable, and the inner
      vector is ordered by increasing complexity. `T` is equal to the element type
      of the passed data.
    - `equation_strings::Vector{Vector{String}}`: The expressions discovered by the search,
      represented as strings for easy inspection.

    # Report

    The fields of `report(mach)` are:

    - `best_idx::Vector{Int}`: The index of the best expression in each Pareto frontier,
       as determined by the `selection_method` function.
    - `equations::Vector{Vector{Node{T}}}`: The expressions discovered by the search, represented
      in a dominating Pareto frontier (i.e., the best expressions found for
      each complexity). The outer vector is indexed by target variable, and the inner
      vector is ordered by increasing complexity.
    - `equation_strings::Vector{Vector{String}}`: The expressions discovered by the search,
      represented as strings for easy inspection.
    - `complexities::Vector{Vector{Int}}`: The complexity of each expression in each Pareto frontier.
    - `losses::Vector{Vector{L}}`: The loss of each expression in each Pareto frontier, according
      to the loss function specified in the model. The type `L` is the loss type, which
      is usually the same as the element type of data passed (i.e., `T`), but can differ
      if complex data types are passed.
    - `scores::Vector{Vector{L}}`: A metric which considers both the complexity and loss of an expression,
      equal to the change in the log-loss divided by the change in complexity, relative to
      the previous expression along the Pareto frontier. A larger score aims to indicate
      an expression is more likely to be the true expression generating the data, but
      this is very problem-dependent and generally several other factors should be considered.

    # Examples

    ```julia
    using MLJ
    MultitargetSRRegressor = @load MultitargetSRRegressor pkg=SymbolicRegression
    X = (a=rand(100), b=rand(100), c=rand(100))
    Y = (y1=(@. cos(X.c) * 2.1 - 0.9), y2=(@. X.a * X.b + X.c))
    model = MultitargetSRRegressor(binary_operators=[+, -, *], unary_operators=[exp], niterations=100)
    mach = machine(model, X, Y)
    fit!(mach)
    y_hat = predict(mach, X)
    # View the equations used:
    r = report(mach)
    for (output_index, (eq, i)) in enumerate(zip(r.equation_strings, r.best_idx))
        println("Equation used for ", output_index, ": ", eq[i])
    end
    ```

    See also [`SRRegressor`](@ref).
    """,
            r"^    " => "",
        ),
    ),
)

end<|MERGE_RESOLUTION|>--- conflicted
+++ resolved
@@ -31,7 +31,6 @@
 
 """Generate an `SRRegressor` struct containing all the fields in `Options`."""
 function modelexpr(model_name::Symbol)
-<<<<<<< HEAD
     struct_def = :(Base.@kwdef mutable struct $(model_name){
         D<:AbstractDimensions,L,use_recorder,N<:AbstractExpressionNode
     } <: AbstractSRRegressor
@@ -41,27 +40,12 @@
         numprocs::Union{Int,Nothing} = nothing
         procs::Union{Vector{Int},Nothing} = nothing
         addprocs_function::Union{Function,Nothing} = nothing
+        heap_size_hint_in_bytes::Union{Integer,Nothing} = nothing
         runtests::Bool = true
         loss_type::L = Nothing
         selection_method::Function = choose_best
         dimensions_type::Type{D} = SymbolicDimensions{DEFAULT_DIM_BASE_TYPE}
     end)
-=======
-    struct_def =
-        :(Base.@kwdef mutable struct $(model_name){D<:AbstractDimensions,L,use_recorder} <:
-                                     AbstractSRRegressor
-            niterations::Int = 10
-            parallelism::Symbol = :multithreading
-            numprocs::Union{Int,Nothing} = nothing
-            procs::Union{Vector{Int},Nothing} = nothing
-            addprocs_function::Union{Function,Nothing} = nothing
-            heap_size_hint_in_bytes::Union{Integer,Nothing} = nothing
-            runtests::Bool = true
-            loss_type::L = Nothing
-            selection_method::Function = choose_best
-            dimensions_type::Type{D} = SymbolicDimensions{DEFAULT_DIM_BASE_TYPE}
-        end)
->>>>>>> f38ea0df
     # TODO: store `procs` from initial run if parallelism is `:multiprocessing`
     fields = last(last(struct_def.args).args).args
 
