--- conflicted
+++ resolved
@@ -1,11 +1,8 @@
 module MLJInterfaceModule
 
 using Optim: Optim
-<<<<<<< HEAD
 using Logging: AbstractLogger
-=======
 using LineSearches: LineSearches
->>>>>>> 9f89932f
 using MLJModelInterface: MLJModelInterface as MMI
 using DynamicExpressions: eval_tree_array, string_tree, AbstractExpressionNode, Node
 using DynamicQuantities:
@@ -35,25 +32,6 @@
 
 """Generate an `SRRegressor` struct containing all the fields in `Options`."""
 function modelexpr(model_name::Symbol)
-<<<<<<< HEAD
-    struct_def =
-        :(Base.@kwdef mutable struct $(model_name){D<:AbstractDimensions,L,use_recorder} <:
-                                     AbstractSRRegressor
-            niterations::Int = 10
-            parallelism::Symbol = :multithreading
-            numprocs::Union{Int,Nothing} = nothing
-            procs::Union{Vector{Int},Nothing} = nothing
-            addprocs_function::Union{Function,Nothing} = nothing
-            heap_size_hint_in_bytes::Union{Integer,Nothing} = nothing
-            logger::Union{AbstractLogger,Nothing} = nothing
-            logging_callback::Union{Function,Nothing} = nothing
-            log_every_n::Int = 1
-            runtests::Bool = true
-            loss_type::L = Nothing
-            selection_method::Function = choose_best
-            dimensions_type::Type{D} = SymbolicDimensions{DEFAULT_DIM_BASE_TYPE}
-        end)
-=======
     struct_def = :(Base.@kwdef mutable struct $(model_name){D<:AbstractDimensions,L} <:
                                  AbstractSRRegressor
         niterations::Int = 10
@@ -62,12 +40,14 @@
         procs::Union{Vector{Int},Nothing} = nothing
         addprocs_function::Union{Function,Nothing} = nothing
         heap_size_hint_in_bytes::Union{Integer,Nothing} = nothing
+        logger::Union{AbstractLogger,Nothing} = nothing
+        logging_callback::Union{Function,Nothing} = nothing
+        log_every_n::Int = 1
         runtests::Bool = true
         loss_type::L = Nothing
         selection_method::Function = choose_best
         dimensions_type::Type{D} = SymbolicDimensions{DEFAULT_DIM_BASE_TYPE}
     end)
->>>>>>> 9f89932f
     # TODO: store `procs` from initial run if parallelism is `:multiprocessing`
     fields = last(last(struct_def.args).args).args
 
@@ -350,13 +330,9 @@
 wrap_units(v, y_units, i::Integer) = (yi -> Quantity(yi, y_units[i])).(v)
 wrap_units(v, y_units, ::Nothing) = (yi -> Quantity(yi, y_units)).(v)
 
-<<<<<<< HEAD
 function prediction_fallback(
-    ::Type{T}, m::SRRegressor, Xnew_t, fitresult::SRFitResult
-) where {T}
-=======
-function prediction_fallback(::Type{T}, ::SRRegressor, Xnew_t, fitresult, _) where {T}
->>>>>>> 9f89932f
+    ::Type{T}, ::SRRegressor, Xnew_t, fitresult::SRFitResult
+, _) where {T}
     prediction_warn()
     out = fill!(similar(Xnew_t, T, axes(Xnew_t, 2)), zero(T))
     return wrap_units(out, fitresult.y_units, nothing)
@@ -411,7 +387,17 @@
     )
 end
 
-<<<<<<< HEAD
+function eval_tree_mlj(
+    tree::Node, X_t, m::AbstractSRRegressor, ::Type{T}, fitresult, i, prototype
+) where {T}
+    out, completed = eval_tree_array(tree, X_t, fitresult.options)
+    if completed
+        return wrap_units(out, fitresult.y_units, i)
+    else
+        return prediction_fallback(T, m, X_t, fitresult, prototype)
+    end
+end
+
 function MMI.predict(m::SRRegressor, fitresult::SRFitResult{<:SRRegressor}, Xnew)
     params = full_report(m, fitresult; v_with_strings=Val(false))
     Xnew_t, variable_names, X_units = get_matrix_and_info(Xnew, m.dimensions_type)
@@ -426,34 +412,11 @@
     out, completed = eval_tree_array(eq, Xnew_t, fitresult.options)
     if !completed
         return prediction_fallback(T, m, Xnew_t, fitresult)
-=======
-function eval_tree_mlj(
-    tree::Node, X_t, m::AbstractSRRegressor, ::Type{T}, fitresult, i, prototype
-) where {T}
-    out, completed = eval_tree_array(tree, X_t, fitresult.options)
-    if completed
-        return wrap_units(out, fitresult.y_units, i)
->>>>>>> 9f89932f
     else
         return prediction_fallback(T, m, X_t, fitresult, prototype)
     end
 end
-<<<<<<< HEAD
-function MMI.predict(
-    m::MultitargetSRRegressor, fitresult::SRFitResult{<:MultitargetSRRegressor}, Xnew
-)
-=======
-
-function MMI.predict(m::M, fitresult, Xnew; idx=nothing) where {M<:AbstractSRRegressor}
-    if Xnew isa NamedTuple && (haskey(Xnew, :idx) || haskey(Xnew, :data))
-        @assert(
-            haskey(Xnew, :idx) && haskey(Xnew, :data) && length(keys(Xnew)) == 2,
-            "If specifying an equation index during prediction, you must use a named tuple with keys `idx` and `data`."
-        )
-        return MMI.predict(m, fitresult, Xnew.data; idx=Xnew.idx)
-    end
-
->>>>>>> 9f89932f
+function MMI.predict(m::MultitargetSRRegressor, fitresult::SRFitResult{<:MultitargetSRRegressor}, Xnew)
     params = full_report(m, fitresult; v_with_strings=Val(false))
     prototype = MMI.istable(Xnew) ? Xnew : nothing
     Xnew_t, variable_names, X_units = get_matrix_and_info(Xnew, m.dimensions_type)
