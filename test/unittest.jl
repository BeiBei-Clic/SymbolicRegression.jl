using FromFile
@from "test_params.jl" import default_params
using SymbolicRegression, SymbolicUtils, Test, Random, ForwardDiff
using SymbolicRegression: Options, stringTree, evalTreeArray, Dataset, differentiableEvalTreeArray
using SymbolicRegression: printTree, pow, EvalLoss, scoreFunc, Node
using SymbolicRegression: plus, sub, mult, square, cube, div, log_abs, log2_abs, log10_abs, sqrt_abs, acosh_abs, neg, greater, greater, relu, logical_or, logical_and, gamma
using SymbolicRegression: node_to_symbolic, symbolic_to_node
using SymbolicRegression: check_constraints, Loss

x1 = 2.0
# Initialize functions in Base....
for unaop in [cos, exp, log_abs, log2_abs, log10_abs, relu, gamma, acosh_abs]
    for binop in [sub]

        function make_options(;kw...)
            Options(;
                default_params...,
                binary_operators=(+, *, ^, /, binop),
                unary_operators=(unaop,), npopulations=4,
                kw...
            )
        end
        make_options()

        # for unaop in 
        f_true = (x,) -> binop((3.0 * unaop(x)) ^ 2.0, -1.2)

        # binop at outside:
        tree = Node(5, (Node(3.0) * Node(1, Node("x1"))) ^ 2.0, -1.2)
        tree_bad = Node(5, (Node(3.0) * Node(1, Node("x1"))) ^ 2.1, -1.3)
        n = countNodes(tree)

        true_result = f_true(x1)

        result = eval(Meta.parse(stringTree(tree, make_options())))

        # Test Basics
        @test n == 8
        @test result == true_result

        types_to_test = [Float32, Float64, BigFloat]
        if unaop == cos
            # Other unary operators produce numbers too large
            # to do meaningful tests
            types_to_test = [Float16, types_to_test...]
        end
        for T in types_to_test
            if T == Float16 || unaop == gamma
                zero_tolerance = 3e-2
            else
                zero_tolerance = 1e-6
            end

            Random.seed!(0)
            N = 100
            X = T.(randn(MersenneTwister(0), Float64, 5, N)/3)
            X = X + sign.(X) * T(0.1)
            y = T.(f_true.(X[1, :]))
            dataset = Dataset(X, y)
            test_y, complete = evalTreeArray(tree, X, make_options())
            test_y2, complete2 = differentiableEvalTreeArray(tree, X, make_options())

            # Test Evaluation
            @test complete == true
            @test all(abs.(test_y .- y)/N .< zero_tolerance)
            @test complete2 == true
            @test all(abs.(test_y2 .- y)/N .< zero_tolerance)

            # Test loss:
            @test abs(EvalLoss(tree, dataset, make_options())) < zero_tolerance
            @test EvalLoss(tree, dataset, make_options()) == scoreFunc(dataset, one(T), tree, make_options())[2]

            #Test Scoring
            @test abs(scoreFunc(dataset, one(T), tree, make_options(parsimony=0.0))[1]) < zero_tolerance
            @test scoreFunc(dataset, one(T), tree, make_options(parsimony=1.0))[1] > 1.0
            @test scoreFunc(dataset, one(T), tree, make_options())[1] < scoreFunc(dataset, one(T), tree_bad, make_options())[1]
            @test scoreFunc(dataset, one(T)*10, tree_bad, make_options())[1] < scoreFunc(dataset, one(T), tree_bad, make_options())[1]

            # Test gradients:
            df_true = x -> ForwardDiff.derivative(f_true, x)
            dy = T.(df_true.(X[1, :]))
            test_dy = (x -> ForwardDiff.gradient(
                 _x -> sum(differentiableEvalTreeArray(tree, _x, make_options())[1]),
                x)
            )(X)[1, :]
            @test all(abs.(test_dy .- dy)/N .< zero_tolerance)
        end
    end
end


# Generic operator tests
types_to_test = [Float16, Float32, Float64, BigFloat]
for T in types_to_test
    val = T(0.5)
    val2 = T(3.2)
    @test sqrt_abs(val) == sqrt_abs(-val)
    @test abs(log_abs(-val) - log(val)) < 1e-6
    @test abs(log2_abs(-val) - log2(val)) < 1e-6
    @test abs(log10_abs(-val) - log10(val)) < 1e-6
    @test neg(-val) == val
    @test sqrt_abs(val) == sqrt(val)
    @test mult(val, val2) == val * val2
    @test plus(val, val2) == val + val2
    @test sub(val, val2) == val - val2
    @test square(val) == val * val
    @test cube(val) == val * val * val
    @test div(val, val2) == val / val2
    @test greater(val, val2) == T(0.0)
    @test greater(val2, val) == T(1.0)
    @test relu(-val) == T(0.0)
    @test relu(val) == val
    @test logical_or(val, val2) == T(1.0)
    @test logical_or(T(0.0), val2) == T(1.0)
    @test logical_and(T(0.0), val2) == T(0.0)
end


# Test SymbolicUtils interface
_inv(x) = 1/x
options = Options(;
    default_params...,
    binary_operators=(+, *, ^, /, greater),
    unary_operators=(_inv,),
    constraints=(_inv=>4,),
    npopulations=4
)
tree = Node(5, (Node(3.0) * Node(1, Node("x1"))) ^ 2.0, -1.2)

eqn = node_to_symbolic(tree, options;
                       varMap=["energy"], index_functions=true)
tree2 = symbolic_to_node(eqn, options; varMap=["energy"])

@test stringTree(tree, options) == stringTree(tree2, options)

# Test constraint-checking interface
tree = Node(5, (Node(3.0) * Node(1, Node("x1"))) ^ 2.0, -1.2)
violating_tree = Node(1, tree)

@test check_constraints(tree, options) == true
@test check_constraints(violating_tree, options) == false

# Test different loss functions
customloss(x, y) = abs(x - y) ^ 2.5
customloss(x, y, w) = w * (abs(x - y) ^ 2.5)
testl1(x, y) = abs(x - y)
testl1(x, y, w) = abs(x - y) * w

for (loss, evaluator) in [(L1DistLoss(), testl1), (customloss, customloss)]
    local options = Options(;
        default_params...,
        binary_operators=(+, *, -, /),
        unary_operators=(cos, exp),
        npopulations=4,
        loss=loss,
    )
    x = randn(MersenneTwister(0), Float32, 100)
    y = randn(MersenneTwister(1), Float32, 100)
    w = abs.(randn(MersenneTwister(2), Float32, 100))
    @test abs(Loss(x, y, options) - sum(evaluator.(x, y))/length(x)) < 1e-6
    @test abs(Loss(x, y, w, options) - sum(evaluator.(x, y, w))/sum(w)) < 1e-6
end

<<<<<<< HEAD
# Test derivatives
include("derivative_test.jl")

# Test simplification
include("test_simplification.jl")
=======
# Test simplification:
include("test_simplification.jl")

# Test `print`:
include("test_print.jl")


# Test simple evaluations:
options = Options(;
    default_params...,
    binary_operators=(+, *, /, -),
    unary_operators=(cos, sin),
)

# Here, we unittest the fast function evaluation scheme
# We need to trigger all possible fused functions, with all their logic.
# These are as follows:

## We fuse (and compile) the following:
##  - op(op2(x, y)), where x, y, z are constants or variables.
##  - op(op2(x)), where x is a constant or variable.
##  - op(x), for any x.
## We fuse (and compile) the following:
##  - op(x, y), where x, y are constants or variables.
##  - op(x, y), where x is a constant or variable but y is not.
##  - op(x, y), where y is a constant or variable but x is not.
##  - op(x, y), for any x or y
for fnc in [
        # deg2_l0_r0_eval
        (x1, x2, x3) -> x1 * x2,
        (x1, x2, x3) -> x1 * 3f0,
        (x1, x2, x3) -> 3f0 * x2,
        (((x1, x2, x3) -> 3f0 * 6f0), ((x1, x2, x3) -> Node(3f0) * 6f0)),
        # deg2_l0_eval
        (x1, x2, x3) -> x1 * sin(x2),
        (x1, x2, x3) -> 3f0 * sin(x2),

        # deg2_r0_eval
        (x1, x2, x3) -> sin(x1) * x2,
        (x1, x2, x3) -> sin(x1) * 3f0,

        # deg1_l2_ll0_lr0_eval
        (x1, x2, x3) -> cos(x1 * x2),
        (x1, x2, x3) -> cos(x1 * 3f0),
        (x1, x2, x3) -> cos(3f0 * x2),
        (((x1, x2, x3) -> cos(3f0 * -0.5f0)), ((x1, x2, x3) -> cos(Node(3f0) * -0.5f0))),

        # deg1_l1_ll0_eval
        (x1, x2, x3) -> cos(sin(x1)),
        (((x1, x2, x3) -> cos(sin(3f0))), ((x1, x2, x3) -> cos(sin(Node(3f0))))),

        # everything else:
        (x1, x2, x3) -> (sin(cos(sin(cos(x1) * x3) * 3f0) * -0.5f0) + 2f0) * 5f0,
    ]

    # check if fnc is tuple
    if typeof(fnc) <: Tuple
        realfnc = fnc[1]
        nodefnc = fnc[2]
    else
        realfnc = fnc
        nodefnc = fnc
    end

    global tree = nodefnc(Node("x1"), Node("x2"), Node("x3"))

    N = 100
    nfeatures = 3
    X = randn(MersenneTwister(0), Float32, nfeatures, N)
    
    test_y = evalTreeArray(tree, X, options)[1]
    true_y = realfnc.(X[1, :], X[2, :], X[3, :])

    zero_tolerance = 1e-6
    @test all(abs.(test_y .- true_y)/N .< zero_tolerance)
end


println("Testing whether probPickFirst works.")
include("test_prob_pick_first.jl")
println("Passed.")

println("Testing crossover function.")
using SymbolicRegression
using Test
using SymbolicRegression: crossoverTrees
options = SymbolicRegression.Options(;
    default_params...,
    binary_operators = (+, *, /, -),
    unary_operators = (cos, exp),
    npopulations = 8
)
tree1 = cos(Node("x1")) + (3f0 + Node("x2"))
tree2 = exp(Node("x1") - Node("x2") * Node("x2")) + 10f0 * Node("x3")

# See if we can observe operators flipping sides:
cos_flip_to_tree2 = false
exp_flip_to_tree1 = false
swapped_cos_with_exp = false
for i=1:1000
    child_tree1, child_tree2 = crossoverTrees(tree1, tree2)
    if occursin("cos", repr(child_tree2))
        # Moved cosine to tree2
        global cos_flip_to_tree2 = true
    end
    if occursin("exp", repr(child_tree1))
        # Moved exp to tree1
        global exp_flip_to_tree1 = true
    end
    if occursin("cos", repr(child_tree2)) && occursin("exp", repr(child_tree1))
        global swapped_cos_with_exp = true
        # Moved exp with cos
        @assert !occursin("cos", repr(child_tree1))
        @assert !occursin("exp", repr(child_tree2))
    end
    
    # Check that exact same operators, variables, numbers before and after:
    rep_tree_final = sort([a for a in repr(child_tree1) * repr(child_tree2)])
    rep_tree_final = strip(String(rep_tree_final), ['(', ')', ' '])
    rep_tree_initial = sort([a for a in repr(tree1) * repr(tree2)])
    rep_tree_initial = strip(String(rep_tree_initial), ['(', ')', ' '])
    @test rep_tree_final == rep_tree_initial
end

@test cos_flip_to_tree2
@test exp_flip_to_tree1
@test swapped_cos_with_exp
println("Passed.")


println("Testing NaN detection.")

# Creating a NaN via computation.
tree = cos(exp(exp(exp(exp(Node("x1"))))))
X = randn(MersenneTwister(0), Float32, 1, 100) * 100f0
output, flag = evalTreeArray(tree, X, options)
@test !flag

# Creating a NaN/Inf via division by constant zero.
tree = cos(Node("x1") / 0f0)
output, flag = evalTreeArray(tree, X, options)
@test !flag

# Having a NaN/Inf constants:
tree = cos(Node("x1") + Inf)
output, flag = evalTreeArray(tree, X, options)
@test !flag
tree = cos(Node("x1") + NaN)
output, flag = evalTreeArray(tree, X, options)
@test !flag

println("Passed.")
>>>>>>> a376926a
<|MERGE_RESOLUTION|>--- conflicted
+++ resolved
@@ -161,13 +161,9 @@
     @test abs(Loss(x, y, w, options) - sum(evaluator.(x, y, w))/sum(w)) < 1e-6
 end
 
-<<<<<<< HEAD
 # Test derivatives
 include("derivative_test.jl")
 
-# Test simplification
-include("test_simplification.jl")
-=======
 # Test simplification:
 include("test_simplification.jl")
 
@@ -319,5 +315,4 @@
 output, flag = evalTreeArray(tree, X, options)
 @test !flag
 
-println("Passed.")
->>>>>>> a376926a
+println("Passed.")